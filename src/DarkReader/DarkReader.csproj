﻿<?xml version="1.0" encoding="utf-8"?>
<Project ToolsVersion="4.0" DefaultTargets="Build" xmlns="http://schemas.microsoft.com/developer/msbuild/2003">
  <Import Project="$(MSBuildExtensionsPath)\$(MSBuildToolsVersion)\Microsoft.Common.props" Condition="Exists('$(MSBuildExtensionsPath)\$(MSBuildToolsVersion)\Microsoft.Common.props')" />
  <PropertyGroup>
    <VisualStudioVersion Condition="'$(VisualStudioVersion)' == ''">10.0</VisualStudioVersion>
    <VSToolsPath Condition="'$(VSToolsPath)' == ''">$(MSBuildExtensionsPath32)\Microsoft\VisualStudio\v$(VisualStudioVersion)</VSToolsPath>
    <UseIISExpress>true</UseIISExpress>
    <IISExpressSSLPort />
    <IISExpressAnonymousAuthentication />
    <IISExpressWindowsAuthentication />
    <IISExpressUseClassicPipelineMode />
  </PropertyGroup>
  <Import Project="$(MSBuildExtensionsPath32)\Microsoft\VisualStudio\v$(VisualStudioVersion)\TypeScript\Microsoft.TypeScript.Default.props" Condition="Exists('$(MSBuildExtensionsPath32)\Microsoft\VisualStudio\v$(VisualStudioVersion)\TypeScript\Microsoft.TypeScript.Default.props')" />
  <PropertyGroup>
    <Configuration Condition=" '$(Configuration)' == '' ">Debug</Configuration>
    <ProjectGuid>{A5FE3845-035E-4CF1-B74F-BF2C3DD860E3}</ProjectGuid>
    <ProjectTypeGuids>{349c5851-65df-11da-9384-00065b846f21};{fae04ec0-301f-11d3-bf4b-00c04f79efbc}</ProjectTypeGuids>
    <OutputType>Library</OutputType>
    <OutputPath>bin</OutputPath>
    <TargetFrameworkVersion>v4.5</TargetFrameworkVersion>
    <DebugType>full</DebugType>
    <DebugSymbols>true</DebugSymbols>
    <TypeScriptToolsVersion>1.1</TypeScriptToolsVersion>
    <FileUpgradeFlags>
    </FileUpgradeFlags>
    <UpgradeBackupLocation>
    </UpgradeBackupLocation>
    <OldToolsVersion>4.0</OldToolsVersion>
  </PropertyGroup>
  <PropertyGroup>
    <VisualStudioVersion Condition="'$(VisualStudioVersion)' == ''">12.0</VisualStudioVersion>
  </PropertyGroup>
  <PropertyGroup>
    <RootNamespace>DarkReader</RootNamespace>
  </PropertyGroup>
  <Import Project="$(MSBuildBinPath)\Microsoft.CSharp.targets" />
  <Import Project="$(MSBuildExtensionsPath32)\Microsoft\VisualStudio\v$(VisualStudioVersion)\WebApplications\Microsoft.WebApplication.targets" Condition="Exists('$(MSBuildExtensionsPath32)\Microsoft\VisualStudio\v$(VisualStudioVersion)\WebApplications\Microsoft.WebApplication.targets')" />
  <PropertyGroup Condition="'$(Configuration)' == 'Debug'">
    <TypeScriptRemoveComments>false</TypeScriptRemoveComments>
    <TypeScriptSourceMap>True</TypeScriptSourceMap>
  </PropertyGroup>
  <PropertyGroup Condition="'$(Configuration)' == 'Release'">
    <TypeScriptRemoveComments>true</TypeScriptRemoveComments>
    <TypeScriptSourceMap>false</TypeScriptSourceMap>
  </PropertyGroup>
  <ItemGroup>
    <TypeScriptCompile Include="app\app.ts" />
    <TypeScriptCompile Include="app\json.ts" />
    <TypeScriptCompile Include="chrome\extension.ts" />
    <TypeScriptCompile Include="chrome\content\background.ts" />
    <TypeScriptCompile Include="chrome\content\popup.controls.ts" />
    <TypeScriptCompile Include="chrome\content\popup.ts" />
    <TypeScriptCompile Include="chrome\content\popup.controller.ts" />
    <TypeScriptCompile Include="app\event.ts" />
    <TypeScriptCompile Include="generation\ignore.ts" />
    <TypeScriptCompile Include="generation\rules.ts" />
    <TypeScriptCompile Include="generation\selectors.ts" />
    <TypeScriptCompile Include="generation\filter.ts" />
    <TypeScriptCompile Include="generation\generator.ts" />
    <TypeScriptCompile Include="typings\chrome\chrome-app.d.ts" />
    <TypeScriptCompile Include="typings\chrome\chrome.d.ts" />
    <TypeScriptCompile Include="typings\filesystem\filesystem.d.ts" />
    <TypeScriptCompile Include="typings\filewriter\filewriter.d.ts" />
    <TypeScriptCompile Include="typings\webrtc\MediaStream.d.ts" />
    <TypeScriptCompile Include="typings\webrtc\RTCPeerConnection.d.ts" />
  </ItemGroup>
  <ItemGroup>
    <Content Include="chrome\content\background.html" />
    <Content Include="chrome\content\img\mode_dark_32.svg" />
    <Content Include="chrome\content\img\mode_light_32.svg" />
    <Content Include="chrome\content\popup.html" />
    <Content Include="chrome\content\style\style.css">
      <DependentUpon>style.less</DependentUpon>
    </Content>
    <Content Include="chrome\content\style\style.min.css">
      <DependentUpon>style.css</DependentUpon>
    </Content>
    <Content Include="chrome\content\img\dark-reader-type.svg" />
    <Content Include="img\dr_128.png" />
    <Content Include="img\dr_16.png" />
    <Content Include="img\dr_48.png" />
    <Content Include="img\dr_active_19.png" />
    <Content Include="img\dr_active_38.png" />
    <Content Include="img\dr_inactive_19.png" />
    <Content Include="img\dr_inactive_38.png" />
  </ItemGroup>
  <ItemGroup>
    <Content Include="generation\contrary.json" />
  </ItemGroup>
  <ItemGroup>
    <Content Include="chrome\content\style\style.less" />
  </ItemGroup>
  <ItemGroup>
    <Content Include="chrome\content\manifest.json" />
  </ItemGroup>
  <ItemGroup>
    <Content Include="chrome\content\style\style.css.map">
      <DependentUpon>style.css</DependentUpon>
    </Content>
  </ItemGroup>
  <ItemGroup>
    <Content Include="generation\ignore.json" />
  </ItemGroup>
  <ItemGroup>
<<<<<<< HEAD
    <Content Include="chrome\content\font\OpenSans-Regular.ttf" />
=======
    <Content Include="generation\rules.json" />
>>>>>>> e404e181
  </ItemGroup>
  <PropertyGroup Condition="'$(Configuration)' == 'Debug'">
    <TypeScriptCompileOnSaveEnabled>False</TypeScriptCompileOnSaveEnabled>
  </PropertyGroup>
  <Import Project="$(MSBuildExtensionsPath32)\Microsoft\VisualStudio\v$(VisualStudioVersion)\TypeScript\Microsoft.TypeScript.targets" Condition="Exists('$(MSBuildExtensionsPath32)\Microsoft\VisualStudio\v$(VisualStudioVersion)\TypeScript\Microsoft.TypeScript.targets')" />
  <Import Project="$(VSToolsPath)\WebApplications\Microsoft.WebApplication.targets" Condition="'$(VSToolsPath)' != ''" />
  <Import Project="$(MSBuildExtensionsPath32)\Microsoft\VisualStudio\v10.0\WebApplications\Microsoft.WebApplication.targets" Condition="false" />
  <ProjectExtensions>
    <VisualStudio>
      <FlavorProperties GUID="{349c5851-65df-11da-9384-00065b846f21}">
        <WebProjectProperties>
          <UseIIS>True</UseIIS>
          <AutoAssignPort>True</AutoAssignPort>
          <DevelopmentServerPort>0</DevelopmentServerPort>
          <DevelopmentServerVPath>/</DevelopmentServerVPath>
          <IISUrl>http://localhost:3239/</IISUrl>
          <NTLMAuthentication>False</NTLMAuthentication>
          <UseCustomServer>False</UseCustomServer>
          <CustomServerUrl>
          </CustomServerUrl>
          <SaveServerSettingsInUserFile>False</SaveServerSettingsInUserFile>
        </WebProjectProperties>
      </FlavorProperties>
    </VisualStudio>
  </ProjectExtensions>
</Project><|MERGE_RESOLUTION|>--- conflicted
+++ resolved
@@ -1,135 +1,134 @@
-﻿<?xml version="1.0" encoding="utf-8"?>
-<Project ToolsVersion="4.0" DefaultTargets="Build" xmlns="http://schemas.microsoft.com/developer/msbuild/2003">
-  <Import Project="$(MSBuildExtensionsPath)\$(MSBuildToolsVersion)\Microsoft.Common.props" Condition="Exists('$(MSBuildExtensionsPath)\$(MSBuildToolsVersion)\Microsoft.Common.props')" />
-  <PropertyGroup>
-    <VisualStudioVersion Condition="'$(VisualStudioVersion)' == ''">10.0</VisualStudioVersion>
-    <VSToolsPath Condition="'$(VSToolsPath)' == ''">$(MSBuildExtensionsPath32)\Microsoft\VisualStudio\v$(VisualStudioVersion)</VSToolsPath>
-    <UseIISExpress>true</UseIISExpress>
-    <IISExpressSSLPort />
-    <IISExpressAnonymousAuthentication />
-    <IISExpressWindowsAuthentication />
-    <IISExpressUseClassicPipelineMode />
-  </PropertyGroup>
-  <Import Project="$(MSBuildExtensionsPath32)\Microsoft\VisualStudio\v$(VisualStudioVersion)\TypeScript\Microsoft.TypeScript.Default.props" Condition="Exists('$(MSBuildExtensionsPath32)\Microsoft\VisualStudio\v$(VisualStudioVersion)\TypeScript\Microsoft.TypeScript.Default.props')" />
-  <PropertyGroup>
-    <Configuration Condition=" '$(Configuration)' == '' ">Debug</Configuration>
-    <ProjectGuid>{A5FE3845-035E-4CF1-B74F-BF2C3DD860E3}</ProjectGuid>
-    <ProjectTypeGuids>{349c5851-65df-11da-9384-00065b846f21};{fae04ec0-301f-11d3-bf4b-00c04f79efbc}</ProjectTypeGuids>
-    <OutputType>Library</OutputType>
-    <OutputPath>bin</OutputPath>
-    <TargetFrameworkVersion>v4.5</TargetFrameworkVersion>
-    <DebugType>full</DebugType>
-    <DebugSymbols>true</DebugSymbols>
-    <TypeScriptToolsVersion>1.1</TypeScriptToolsVersion>
-    <FileUpgradeFlags>
-    </FileUpgradeFlags>
-    <UpgradeBackupLocation>
-    </UpgradeBackupLocation>
-    <OldToolsVersion>4.0</OldToolsVersion>
-  </PropertyGroup>
-  <PropertyGroup>
-    <VisualStudioVersion Condition="'$(VisualStudioVersion)' == ''">12.0</VisualStudioVersion>
-  </PropertyGroup>
-  <PropertyGroup>
-    <RootNamespace>DarkReader</RootNamespace>
-  </PropertyGroup>
-  <Import Project="$(MSBuildBinPath)\Microsoft.CSharp.targets" />
-  <Import Project="$(MSBuildExtensionsPath32)\Microsoft\VisualStudio\v$(VisualStudioVersion)\WebApplications\Microsoft.WebApplication.targets" Condition="Exists('$(MSBuildExtensionsPath32)\Microsoft\VisualStudio\v$(VisualStudioVersion)\WebApplications\Microsoft.WebApplication.targets')" />
-  <PropertyGroup Condition="'$(Configuration)' == 'Debug'">
-    <TypeScriptRemoveComments>false</TypeScriptRemoveComments>
-    <TypeScriptSourceMap>True</TypeScriptSourceMap>
-  </PropertyGroup>
-  <PropertyGroup Condition="'$(Configuration)' == 'Release'">
-    <TypeScriptRemoveComments>true</TypeScriptRemoveComments>
-    <TypeScriptSourceMap>false</TypeScriptSourceMap>
-  </PropertyGroup>
-  <ItemGroup>
-    <TypeScriptCompile Include="app\app.ts" />
-    <TypeScriptCompile Include="app\json.ts" />
-    <TypeScriptCompile Include="chrome\extension.ts" />
-    <TypeScriptCompile Include="chrome\content\background.ts" />
-    <TypeScriptCompile Include="chrome\content\popup.controls.ts" />
-    <TypeScriptCompile Include="chrome\content\popup.ts" />
-    <TypeScriptCompile Include="chrome\content\popup.controller.ts" />
-    <TypeScriptCompile Include="app\event.ts" />
-    <TypeScriptCompile Include="generation\ignore.ts" />
-    <TypeScriptCompile Include="generation\rules.ts" />
-    <TypeScriptCompile Include="generation\selectors.ts" />
-    <TypeScriptCompile Include="generation\filter.ts" />
-    <TypeScriptCompile Include="generation\generator.ts" />
-    <TypeScriptCompile Include="typings\chrome\chrome-app.d.ts" />
-    <TypeScriptCompile Include="typings\chrome\chrome.d.ts" />
-    <TypeScriptCompile Include="typings\filesystem\filesystem.d.ts" />
-    <TypeScriptCompile Include="typings\filewriter\filewriter.d.ts" />
-    <TypeScriptCompile Include="typings\webrtc\MediaStream.d.ts" />
-    <TypeScriptCompile Include="typings\webrtc\RTCPeerConnection.d.ts" />
-  </ItemGroup>
-  <ItemGroup>
-    <Content Include="chrome\content\background.html" />
-    <Content Include="chrome\content\img\mode_dark_32.svg" />
-    <Content Include="chrome\content\img\mode_light_32.svg" />
-    <Content Include="chrome\content\popup.html" />
-    <Content Include="chrome\content\style\style.css">
-      <DependentUpon>style.less</DependentUpon>
-    </Content>
-    <Content Include="chrome\content\style\style.min.css">
-      <DependentUpon>style.css</DependentUpon>
-    </Content>
-    <Content Include="chrome\content\img\dark-reader-type.svg" />
-    <Content Include="img\dr_128.png" />
-    <Content Include="img\dr_16.png" />
-    <Content Include="img\dr_48.png" />
-    <Content Include="img\dr_active_19.png" />
-    <Content Include="img\dr_active_38.png" />
-    <Content Include="img\dr_inactive_19.png" />
-    <Content Include="img\dr_inactive_38.png" />
-  </ItemGroup>
-  <ItemGroup>
-    <Content Include="generation\contrary.json" />
-  </ItemGroup>
-  <ItemGroup>
-    <Content Include="chrome\content\style\style.less" />
-  </ItemGroup>
-  <ItemGroup>
-    <Content Include="chrome\content\manifest.json" />
-  </ItemGroup>
-  <ItemGroup>
-    <Content Include="chrome\content\style\style.css.map">
-      <DependentUpon>style.css</DependentUpon>
-    </Content>
-  </ItemGroup>
-  <ItemGroup>
-    <Content Include="generation\ignore.json" />
-  </ItemGroup>
-  <ItemGroup>
-<<<<<<< HEAD
-    <Content Include="chrome\content\font\OpenSans-Regular.ttf" />
-=======
-    <Content Include="generation\rules.json" />
->>>>>>> e404e181
-  </ItemGroup>
-  <PropertyGroup Condition="'$(Configuration)' == 'Debug'">
-    <TypeScriptCompileOnSaveEnabled>False</TypeScriptCompileOnSaveEnabled>
-  </PropertyGroup>
-  <Import Project="$(MSBuildExtensionsPath32)\Microsoft\VisualStudio\v$(VisualStudioVersion)\TypeScript\Microsoft.TypeScript.targets" Condition="Exists('$(MSBuildExtensionsPath32)\Microsoft\VisualStudio\v$(VisualStudioVersion)\TypeScript\Microsoft.TypeScript.targets')" />
-  <Import Project="$(VSToolsPath)\WebApplications\Microsoft.WebApplication.targets" Condition="'$(VSToolsPath)' != ''" />
-  <Import Project="$(MSBuildExtensionsPath32)\Microsoft\VisualStudio\v10.0\WebApplications\Microsoft.WebApplication.targets" Condition="false" />
-  <ProjectExtensions>
-    <VisualStudio>
-      <FlavorProperties GUID="{349c5851-65df-11da-9384-00065b846f21}">
-        <WebProjectProperties>
-          <UseIIS>True</UseIIS>
-          <AutoAssignPort>True</AutoAssignPort>
-          <DevelopmentServerPort>0</DevelopmentServerPort>
-          <DevelopmentServerVPath>/</DevelopmentServerVPath>
-          <IISUrl>http://localhost:3239/</IISUrl>
-          <NTLMAuthentication>False</NTLMAuthentication>
-          <UseCustomServer>False</UseCustomServer>
-          <CustomServerUrl>
-          </CustomServerUrl>
-          <SaveServerSettingsInUserFile>False</SaveServerSettingsInUserFile>
-        </WebProjectProperties>
-      </FlavorProperties>
-    </VisualStudio>
-  </ProjectExtensions>
+﻿<?xml version="1.0" encoding="utf-8"?>
+<Project ToolsVersion="4.0" DefaultTargets="Build" xmlns="http://schemas.microsoft.com/developer/msbuild/2003">
+  <Import Project="$(MSBuildExtensionsPath)\$(MSBuildToolsVersion)\Microsoft.Common.props" Condition="Exists('$(MSBuildExtensionsPath)\$(MSBuildToolsVersion)\Microsoft.Common.props')" />
+  <PropertyGroup>
+    <VisualStudioVersion Condition="'$(VisualStudioVersion)' == ''">10.0</VisualStudioVersion>
+    <VSToolsPath Condition="'$(VSToolsPath)' == ''">$(MSBuildExtensionsPath32)\Microsoft\VisualStudio\v$(VisualStudioVersion)</VSToolsPath>
+    <UseIISExpress>true</UseIISExpress>
+    <IISExpressSSLPort />
+    <IISExpressAnonymousAuthentication />
+    <IISExpressWindowsAuthentication />
+    <IISExpressUseClassicPipelineMode />
+  </PropertyGroup>
+  <Import Project="$(MSBuildExtensionsPath32)\Microsoft\VisualStudio\v$(VisualStudioVersion)\TypeScript\Microsoft.TypeScript.Default.props" Condition="Exists('$(MSBuildExtensionsPath32)\Microsoft\VisualStudio\v$(VisualStudioVersion)\TypeScript\Microsoft.TypeScript.Default.props')" />
+  <PropertyGroup>
+    <Configuration Condition=" '$(Configuration)' == '' ">Debug</Configuration>
+    <ProjectGuid>{A5FE3845-035E-4CF1-B74F-BF2C3DD860E3}</ProjectGuid>
+    <ProjectTypeGuids>{349c5851-65df-11da-9384-00065b846f21};{fae04ec0-301f-11d3-bf4b-00c04f79efbc}</ProjectTypeGuids>
+    <OutputType>Library</OutputType>
+    <OutputPath>bin</OutputPath>
+    <TargetFrameworkVersion>v4.5</TargetFrameworkVersion>
+    <DebugType>full</DebugType>
+    <DebugSymbols>true</DebugSymbols>
+    <TypeScriptToolsVersion>1.4</TypeScriptToolsVersion>
+    <FileUpgradeFlags>
+    </FileUpgradeFlags>
+    <UpgradeBackupLocation>
+    </UpgradeBackupLocation>
+    <OldToolsVersion>4.0</OldToolsVersion>
+  </PropertyGroup>
+  <PropertyGroup>
+    <VisualStudioVersion Condition="'$(VisualStudioVersion)' == ''">12.0</VisualStudioVersion>
+  </PropertyGroup>
+  <PropertyGroup>
+    <RootNamespace>DarkReader</RootNamespace>
+  </PropertyGroup>
+  <Import Project="$(MSBuildBinPath)\Microsoft.CSharp.targets" />
+  <Import Project="$(MSBuildExtensionsPath32)\Microsoft\VisualStudio\v$(VisualStudioVersion)\WebApplications\Microsoft.WebApplication.targets" Condition="Exists('$(MSBuildExtensionsPath32)\Microsoft\VisualStudio\v$(VisualStudioVersion)\WebApplications\Microsoft.WebApplication.targets')" />
+  <PropertyGroup Condition="'$(Configuration)' == 'Debug'">
+    <TypeScriptRemoveComments>false</TypeScriptRemoveComments>
+    <TypeScriptSourceMap>True</TypeScriptSourceMap>
+  </PropertyGroup>
+  <PropertyGroup Condition="'$(Configuration)' == 'Release'">
+    <TypeScriptRemoveComments>true</TypeScriptRemoveComments>
+    <TypeScriptSourceMap>false</TypeScriptSourceMap>
+  </PropertyGroup>
+  <ItemGroup>
+    <TypeScriptCompile Include="app\app.ts" />
+    <TypeScriptCompile Include="app\json.ts" />
+    <TypeScriptCompile Include="chrome\extension.ts" />
+    <TypeScriptCompile Include="chrome\content\background.ts" />
+    <TypeScriptCompile Include="chrome\content\popup.controls.ts" />
+    <TypeScriptCompile Include="chrome\content\popup.ts" />
+    <TypeScriptCompile Include="chrome\content\popup.controller.ts" />
+    <TypeScriptCompile Include="app\event.ts" />
+    <TypeScriptCompile Include="generation\ignore.ts" />
+    <TypeScriptCompile Include="generation\rules.ts" />
+    <TypeScriptCompile Include="generation\selectors.ts" />
+    <TypeScriptCompile Include="generation\filter.ts" />
+    <TypeScriptCompile Include="generation\generator.ts" />
+    <TypeScriptCompile Include="typings\chrome\chrome-app.d.ts" />
+    <TypeScriptCompile Include="typings\chrome\chrome.d.ts" />
+    <TypeScriptCompile Include="typings\filesystem\filesystem.d.ts" />
+    <TypeScriptCompile Include="typings\filewriter\filewriter.d.ts" />
+    <TypeScriptCompile Include="typings\webrtc\MediaStream.d.ts" />
+    <TypeScriptCompile Include="typings\webrtc\RTCPeerConnection.d.ts" />
+  </ItemGroup>
+  <ItemGroup>
+    <Content Include="chrome\content\background.html" />
+    <Content Include="chrome\content\img\mode_dark_32.svg" />
+    <Content Include="chrome\content\img\mode_light_32.svg" />
+    <Content Include="chrome\content\popup.html" />
+    <Content Include="chrome\content\style\style.css">
+      <DependentUpon>style.less</DependentUpon>
+    </Content>
+    <Content Include="chrome\content\style\style.min.css">
+      <DependentUpon>style.css</DependentUpon>
+    </Content>
+    <Content Include="chrome\content\img\dark-reader-type.svg" />
+    <Content Include="img\dr_128.png" />
+    <Content Include="img\dr_16.png" />
+    <Content Include="img\dr_48.png" />
+    <Content Include="img\dr_active_19.png" />
+    <Content Include="img\dr_active_38.png" />
+    <Content Include="img\dr_inactive_19.png" />
+    <Content Include="img\dr_inactive_38.png" />
+  </ItemGroup>
+  <ItemGroup>
+    <Content Include="generation\contrary.json" />
+  </ItemGroup>
+  <ItemGroup>
+    <Content Include="chrome\content\style\style.less" />
+  </ItemGroup>
+  <ItemGroup>
+    <Content Include="chrome\content\manifest.json" />
+  </ItemGroup>
+  <ItemGroup>
+    <Content Include="chrome\content\style\style.css.map">
+      <DependentUpon>style.css</DependentUpon>
+    </Content>
+  </ItemGroup>
+  <ItemGroup>
+    <Content Include="generation\ignore.json" />
+  </ItemGroup>
+  <ItemGroup>
+    <Content Include="generation\rules.json" />
+  </ItemGroup>
+  <ItemGroup>
+    <Content Include="chrome\content\font\OpenSans-Regular.ttf" />
+  </ItemGroup>
+  <PropertyGroup Condition="'$(Configuration)' == 'Debug'">
+    <TypeScriptCompileOnSaveEnabled>False</TypeScriptCompileOnSaveEnabled>
+  </PropertyGroup>
+  <Import Project="$(MSBuildExtensionsPath32)\Microsoft\VisualStudio\v$(VisualStudioVersion)\TypeScript\Microsoft.TypeScript.targets" Condition="Exists('$(MSBuildExtensionsPath32)\Microsoft\VisualStudio\v$(VisualStudioVersion)\TypeScript\Microsoft.TypeScript.targets')" />
+  <Import Project="$(VSToolsPath)\WebApplications\Microsoft.WebApplication.targets" Condition="'$(VSToolsPath)' != ''" />
+  <Import Project="$(MSBuildExtensionsPath32)\Microsoft\VisualStudio\v10.0\WebApplications\Microsoft.WebApplication.targets" Condition="false" />
+  <ProjectExtensions>
+    <VisualStudio>
+      <FlavorProperties GUID="{349c5851-65df-11da-9384-00065b846f21}">
+        <WebProjectProperties>
+          <UseIIS>True</UseIIS>
+          <AutoAssignPort>True</AutoAssignPort>
+          <DevelopmentServerPort>0</DevelopmentServerPort>
+          <DevelopmentServerVPath>/</DevelopmentServerVPath>
+          <IISUrl>http://localhost:3239/</IISUrl>
+          <NTLMAuthentication>False</NTLMAuthentication>
+          <UseCustomServer>False</UseCustomServer>
+          <CustomServerUrl>
+          </CustomServerUrl>
+          <SaveServerSettingsInUserFile>False</SaveServerSettingsInUserFile>
+        </WebProjectProperties>
+      </FlavorProperties>
+    </VisualStudio>
+  </ProjectExtensions>
 </Project>